--- conflicted
+++ resolved
@@ -9,14 +9,11 @@
     Message,
     initialize_database,
 )
-<<<<<<< HEAD
 from prometheus_swarm.database.models import SummarizedMessage
 from datetime import datetime
 
 from prometheus_swarm.utils.logging import log_key_value, log_section, log_error
-=======
 from prometheus_swarm.utils.logging import record_conversation
->>>>>>> 60bc1a1f
 
 
 class ConversationManager:
