--- conflicted
+++ resolved
@@ -9,16 +9,12 @@
 import json
 from prometheus_swarm.types import ToolResponse, PhaseResult
 from prometheus_swarm.utils.retry import send_message_with_retry
-<<<<<<< HEAD
-from prometheus_swarm.utils.logging import log_key_value, log_section, log_error, configure_logging
-=======
 from prometheus_swarm.utils.logging import (
     log_section,
     log_key_value,
     log_error,
     configure_logging,
 )
->>>>>>> f8600835
 from prometheus_swarm.clients import clients, setup_client
 import argparse
 import sys
